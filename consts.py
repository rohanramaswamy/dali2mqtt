--- conflicted
+++ resolved
@@ -21,14 +21,11 @@
 
 HA_DISCOVERY_PREFIX = "{}/light/dali2mqtt_{}/config"
 
-<<<<<<< HEAD
 MIN_HASSEB_FIRMWARE_VERSION = 2.3
-=======
 ALL_SUPPORTED_LOG_LEVELS = {
     "critical": logging.CRITICAL,
     "error": logging.ERROR,
     "warning": logging.WARNING,
     "info": logging.INFO,
     "debug": logging.DEBUG,
-}
->>>>>>> cda722d3
+}