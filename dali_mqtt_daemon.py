#!/usr/bin/env python3
"""Bridge between a DALI controller and an MQTT bus."""
__author__ = "Diogo Gomes"
__version__ = "0.0.1"
__email__ = "diogogomes@gmail.com"

import argparse
import io
import json
import logging
import re
import yaml
import random
import time

import paho.mqtt.client as mqtt
import dali.address as address
import dali.gear.general as gear
from dali.command import YesNoResponse
from dali.exceptions import DALIError

from config import Config

from consts import (
    DALI_DRIVERS,
    DALI_SERVER,
    DEFAULT_CONFIG_FILE,
    DEFAULT_MQTT_PORT,
    DEFAULT_MQTT_SERVER,
    DEFAULT_HA_DISCOVERY_PREFIX,
    DEFAULT_MQTT_BASE_TOPIC,
    DEFAULT_LOG_LEVEL,
    DEFAULT_LOG_COLOR,
    CONF_CONFIG,
    CONF_DALI_DRIVER,
    CONF_DALI_LAMPS,
    CONF_LOG_COLOR,
    CONF_LOG_LEVEL,
    CONF_HA_DISCOVERY_PREFIX,
    CONF_MQTT_BASE_TOPIC,
    CONF_MQTT_PORT,
    CONF_MQTT_SERVER,
    HA_DISCOVERY_PREFIX,
    HASSEB,
    MIN_HASSEB_FIRMWARE_VERSION,
    MQTT_AVAILABLE,
    MQTT_BRIGHTNESS_COMMAND_TOPIC,
    MQTT_BRIGHTNESS_STATE_TOPIC,
    MQTT_COMMAND_TOPIC,
    MQTT_DALI2MQTT_STATUS,
    MQTT_NOT_AVAILABLE,
    MQTT_PAYLOAD_OFF,
    MQTT_PAYLOAD_ON,
    MQTT_STATE_TOPIC,
    ALL_SUPPORTED_LOG_LEVELS,
    TRIDONIC,
    MIN_BACKOFF_TIME,
    MAX_RETRIES,
<<<<<<< HEAD
=======
    RESET_COLOR,
    RED_COLOR,
    YELLOW_COLOR,
>>>>>>> 94612277
)


log_format = "%(asctime)s %(levelname)s: %(message)s{}".format(RESET_COLOR)
logging.basicConfig(format=log_format)
logger = logging.getLogger(__name__)


def gen_ha_config(light, mqtt_base_topic):
    """Generate a automatic configuration for Home Assistant."""
    json_config = {
        "name": "DALI Light {}".format(light),
        "unique_id": "DALI2MQTT_LIGHT_{}".format(light),
        "state_topic": MQTT_STATE_TOPIC.format(mqtt_base_topic, light),
        "command_topic": MQTT_COMMAND_TOPIC.format(mqtt_base_topic, light),
        "payload_off": MQTT_PAYLOAD_OFF.decode("utf-8"),
        "brightness_state_topic": MQTT_BRIGHTNESS_STATE_TOPIC.format(
            mqtt_base_topic, light
        ),
        "brightness_command_topic": MQTT_BRIGHTNESS_COMMAND_TOPIC.format(
            mqtt_base_topic, light
        ),
        "brightness_scale": 254,
        "on_command_type": "brightness",
        "availability_topic": MQTT_DALI2MQTT_STATUS.format(mqtt_base_topic),
        "payload_available": MQTT_AVAILABLE,
        "payload_not_available": MQTT_NOT_AVAILABLE,
        "device": {
            "identifiers": "dali2mqtt",
            "name": "DALI Lights",
            "sw_version": f"dali2mqtt {__version__}",
            "model": "dali2mqtt",
            "manufacturer": f"{__author__} <{__email__}>",
        },
    }
    return json.dumps(json_config)


def dali_scan(driver, max_range=4):
    """Scan a maximum number of dali devices."""
    lamps = []
    for lamp in range(0, max_range):
        try:
            logging.debug("Search for Lamp %s", lamp)
            present = driver.send(gear.QueryControlGearPresent(address.Short(lamp)))
            if isinstance(present, YesNoResponse) and present.value:
                lamps.append(lamp)
        except DALIError as err:
            logger.warning("%s not present: %s", lamp, err)
    return lamps


def on_detect_changes_in_config(mqtt_client):
    """Callback when changes are detected in the configuration file."""
    logger.info("Reconnecting to server")
    mqtt_client.disconnect()


def on_message_cmd(mqtt_client, data_object, msg):
    """Callback on MQTT command message."""
    logger.debug("Command on %s: %s", msg.topic, msg.payload)
    light = int(
        re.search(
            MQTT_COMMAND_TOPIC.format(data_object["base_topic"], "(.+?)"), msg.topic
        ).group(1)
    )
    if msg.payload == MQTT_PAYLOAD_OFF:
        try:
            logger.debug("Set light <%s> to %s", light, msg.payload)
            data_object["driver"].send(gear.Off(address.Short(light)))
            mqtt_client.publish(
                MQTT_STATE_TOPIC.format(data_object["base_topic"], light),
                MQTT_PAYLOAD_OFF,
                retain=True,
            )
        except DALIError as err:
            logger.error("Failed to set light <%s> to %s: %s", light, "OFF", err)


def on_message_brightness_cmd(mqtt_client, data_object, msg):
    """Callback on MQTT brightness command message."""
    logger.debug("Brightness Command on %s: %s", msg.topic, msg.payload)
    light = int(
        re.search(
            MQTT_BRIGHTNESS_COMMAND_TOPIC.format(data_object["base_topic"], "(.+?)"),
            msg.topic,
        ).group(1)
    )
    try:
        level = int(msg.payload.decode("utf-8"))
        if not 0 <= level <= 255:
            raise ValueError
        logger.debug("Set light <%s> brightness to %s", light, level)
        data_object["driver"].send(gear.DAPC(address.Short(light), level))
        if level == 0:
            # 0 in DALI is turn off with fade out
            mqtt_client.publish(
                MQTT_STATE_TOPIC.format(data_object["base_topic"], light),
                MQTT_PAYLOAD_OFF,
                retain=True,
            )
        else:
            mqtt_client.publish(
                MQTT_STATE_TOPIC.format(data_object["base_topic"], light),
                MQTT_PAYLOAD_ON,
                retain=True,
            )
        mqtt_client.publish(
            MQTT_BRIGHTNESS_STATE_TOPIC.format(data_object["base_topic"], light),
            level,
            retain=True,
        )
    except ValueError as err:
        logger.error("Can't convert <%s> to interger 0..255: %s", level, err)


def on_message(mqtt_client, data_object, msg):  # pylint: disable=W0613
    """Default callback on MQTT message."""
    logger.error("Don't publish to %s", msg.topic)


def on_connect(
    client,
    data_object,
    flags,
    result,
    max_lamps=4,
    ha_prefix=DEFAULT_HA_DISCOVERY_PREFIX,
):  # pylint: disable=W0613,R0913
    """Callback on connection to MQTT server."""
    mqtt_base_topic = data_object["base_topic"]
    driver_object = data_object["driver"]
    client.subscribe(
        [
            (MQTT_COMMAND_TOPIC.format(mqtt_base_topic, "+"), 0),
            (MQTT_BRIGHTNESS_COMMAND_TOPIC.format(mqtt_base_topic, "+"), 0),
        ]
    )
    client.publish(
        MQTT_DALI2MQTT_STATUS.format(mqtt_base_topic), MQTT_AVAILABLE, retain=True
    )
    lamps = dali_scan(driver_object, max_lamps)
    for lamp in lamps:
        try:
            actual_level = driver_object.send(
                gear.QueryActualLevel(address.Short(lamp))
            )
            logger.debug("QueryActualLevel = %s", actual_level.value)
            client.publish(
                HA_DISCOVERY_PREFIX.format(ha_prefix, lamp),
                gen_ha_config(lamp, mqtt_base_topic),
                retain=True,
            )
            client.publish(
                MQTT_BRIGHTNESS_STATE_TOPIC.format(mqtt_base_topic, lamp),
                actual_level.value,
                retain=True,
            )
            client.publish(
                MQTT_STATE_TOPIC.format(mqtt_base_topic, lamp),
                MQTT_PAYLOAD_ON if actual_level.value > 0 else MQTT_PAYLOAD_OFF,
                retain=True,
            )
        except DALIError as err:
            logger.error("While initializing lamp<%s>: %s", lamp, err)


def create_mqtt_client(
    driver_object, max_lamps, mqtt_server, mqtt_port, mqtt_base_topic, ha_prefix
):
    """Create MQTT client object, setup callbacks and connection to server."""
    logger.debug("Connecting to %s:%s", mqtt_server, mqtt_port)
    mqttc = mqtt.Client(
        client_id="dali2mqtt",
        userdata={"driver": driver_object, "base_topic": mqtt_base_topic},
    )
    mqttc.will_set(
        MQTT_DALI2MQTT_STATUS.format(mqtt_base_topic), MQTT_NOT_AVAILABLE, retain=True
    )
    mqttc.on_connect = lambda a, b, c, d: on_connect(a, b, c, d, max_lamps, ha_prefix)

    # Add message callbacks that will only trigger on a specific subscription match.
    mqttc.message_callback_add(
        MQTT_COMMAND_TOPIC.format(mqtt_base_topic, "+"), on_message_cmd
    )
    mqttc.message_callback_add(
        MQTT_BRIGHTNESS_COMMAND_TOPIC.format(mqtt_base_topic, "+"),
        on_message_brightness_cmd,
    )
    mqttc.on_message = on_message
    mqttc.connect(mqtt_server, mqtt_port, 60)
    return mqttc

<<<<<<< HEAD

def main(config):
    exception_raised = False
    logger.setLevel(ALL_SUPPORTED_LOG_LEVELS[args.log_level])
    try:
        dali_driver = None
        logger.debug("Using <%s> driver", config["dali_driver"])
=======
>>>>>>> 94612277

def delay():
    return MIN_BACKOFF_TIME + random.randint(0, 1000) / 1000.0


<<<<<<< HEAD
            dali_driver = SyncHassebDALIUSBDriver()
            firmware_version = float(dali_driver.readFirmwareVersion())
            if firmware_version < MIN_HASSEB_FIRMWARE_VERSION:
                logger.error("Using dali2mqtt requires newest hasseb firmware")
                logger.error(
                    "Please, look at https://github.com/hasseb/python-dali/tree/3dbf4af3b3770431e7351057ea328b4dbcc3a355/dali/driver/hasseb_firmware"
                )
                quit(1)
        elif config["dali_driver"] == TRIDONIC:
            from dali.driver.tridonic import SyncTridonicDALIUSBDriver
=======
def main(args):
    mqttc = None
    config = Config(args, lambda: on_detect_changes_in_config(mqttc))

    if config.log_color:
        logging.addLevelName(
            logging.WARNING,
            "{}{}".format(YELLOW_COLOR, logging.getLevelName(logging.WARNING)),
        )
        logging.addLevelName(
            logging.ERROR, "{}{}".format(RED_COLOR, logging.getLevelName(logging.ERROR))
        )
>>>>>>> 94612277

    logger.setLevel(ALL_SUPPORTED_LOG_LEVELS[config.log_level])

    dali_driver = None
    logger.debug("Using <%s> driver", config.dali_driver)

    if config.dali_driver == HASSEB:
        from dali.driver.hasseb import SyncHassebDALIUSBDriver

        dali_driver = SyncHassebDALIUSBDriver()
    elif config.dali_driver == TRIDONIC:
        from dali.driver.tridonic import SyncTridonicDALIUSBDriver

        dali_driver = SyncTridonicDALIUSBDriver()
    elif config.dali_driver == DALI_SERVER:
        from dali.driver.daliserver import DaliServer

        dali_driver = DaliServer("localhost", 55825)

    should_backoff = True
    retries = 0
    run = True
    while run:
        mqttc = create_mqtt_client(
            dali_driver,
            config.dali_lamps,
            *config.mqtt_conf,
            config.ha_discovery_prefix,
        )
<<<<<<< HEAD
        watchdog_observer.schedule(watchdog_event_handler, config["config"])
        watchdog_observer.start()

        should_backoff = True
        retries = 0
        run = True
        while run:
            config = load_config_file(config["config"])
            mqqtc = create_mqtt_client(
                dali_driver,
                config["dali_lamps"],
                config["mqtt_server"],
                config["mqtt_port"],
                config["mqtt_base_topic"],
                config["ha_discover_prefix"],
            )
            watchdog_event_handler.mqqt_client = mqqtc
            mqqtc.loop_forever()
            if should_backoff:
                if retries == MAX_RETRIES:
                    run = False
                delay = MIN_BACKOFF_TIME + random.randint(0, 1000) / 1000.0
                time.sleep(delay)
                retries += 1  # TODO reset on successfull connection

    except FileNotFoundError:
        exception_raised = True
        logger.info(
            "Configuration file %s created, please reload daemon", config["config"]
        )
    except KeyError as err:
        exception_raised = True
        missing_key = err.args[0]
        # config[missing_key] = args.__dict__[missing_key] TODO this will be moved to a new class in next PR
        logger.info("<%s> key missing, configuration file updated", missing_key)
    finally:
        if exception_raised:
            try:
                with io.open(config["config"], "w", encoding="utf8") as outfile:
                    yaml.dump(
                        config, outfile, default_flow_style=False, allow_unicode=True
                    )
            except Exception as err:
                logger.error("Could not save configuration: %s", err)
=======
        mqttc.loop_forever()
        if should_backoff:
            if retries == MAX_RETRIES:
                run = False
            time.sleep(delay())
            retries += 1  # TODO reset on successfull connection

>>>>>>> 94612277


if __name__ == "__main__":
    parser = argparse.ArgumentParser(argument_default=argparse.SUPPRESS)
    parser.add_argument(
        f"--{CONF_CONFIG}", help="configuration file", default=DEFAULT_CONFIG_FILE
    )
    parser.add_argument(
        f"--{CONF_MQTT_SERVER.replace('_','-')}", help="MQTT server"
    )
    parser.add_argument(
        f"--{CONF_MQTT_PORT.replace('_','-')}", help="MQTT port", type=int
    )
    parser.add_argument(
        f"--{CONF_MQTT_BASE_TOPIC.replace('_','-')}", help="MQTT base topic"
    )
    parser.add_argument(
        f"--{CONF_DALI_DRIVER.replace('_','-')}", help="DALI device driver", choices=DALI_DRIVERS
    )
    parser.add_argument(
        f"--{CONF_DALI_LAMPS.replace('_','-')}", help="Number of lamps to scan", type=int
    )
    parser.add_argument(
        f"--{CONF_HA_DISCOVERY_PREFIX.replace('_','-')}",
        help="HA discovery mqtt prefix",
    )
    parser.add_argument(
        f"--{CONF_LOG_LEVEL.replace('_','-')}",
        help="Log level",
        choices=ALL_SUPPORTED_LOG_LEVELS,
    )
    parser.add_argument(f"--{CONF_LOG_COLOR.replace('_','-')}", help="Coloring output", action="store_true")

    args = parser.parse_args()

    main(args)<|MERGE_RESOLUTION|>--- conflicted
+++ resolved
@@ -56,12 +56,9 @@
     TRIDONIC,
     MIN_BACKOFF_TIME,
     MAX_RETRIES,
-<<<<<<< HEAD
-=======
     RESET_COLOR,
     RED_COLOR,
     YELLOW_COLOR,
->>>>>>> 94612277
 )
 
 
@@ -255,33 +252,11 @@
     mqttc.connect(mqtt_server, mqtt_port, 60)
     return mqttc
 
-<<<<<<< HEAD
-
-def main(config):
-    exception_raised = False
-    logger.setLevel(ALL_SUPPORTED_LOG_LEVELS[args.log_level])
-    try:
-        dali_driver = None
-        logger.debug("Using <%s> driver", config["dali_driver"])
-=======
->>>>>>> 94612277
 
 def delay():
     return MIN_BACKOFF_TIME + random.randint(0, 1000) / 1000.0
 
 
-<<<<<<< HEAD
-            dali_driver = SyncHassebDALIUSBDriver()
-            firmware_version = float(dali_driver.readFirmwareVersion())
-            if firmware_version < MIN_HASSEB_FIRMWARE_VERSION:
-                logger.error("Using dali2mqtt requires newest hasseb firmware")
-                logger.error(
-                    "Please, look at https://github.com/hasseb/python-dali/tree/3dbf4af3b3770431e7351057ea328b4dbcc3a355/dali/driver/hasseb_firmware"
-                )
-                quit(1)
-        elif config["dali_driver"] == TRIDONIC:
-            from dali.driver.tridonic import SyncTridonicDALIUSBDriver
-=======
 def main(args):
     mqttc = None
     config = Config(args, lambda: on_detect_changes_in_config(mqttc))
@@ -294,7 +269,6 @@
         logging.addLevelName(
             logging.ERROR, "{}{}".format(RED_COLOR, logging.getLevelName(logging.ERROR))
         )
->>>>>>> 94612277
 
     logger.setLevel(ALL_SUPPORTED_LOG_LEVELS[config.log_level])
 
@@ -305,6 +279,14 @@
         from dali.driver.hasseb import SyncHassebDALIUSBDriver
 
         dali_driver = SyncHassebDALIUSBDriver()
+
+        firmware_version = float(dali_driver.readFirmwareVersion())
+        if firmware_version < MIN_HASSEB_FIRMWARE_VERSION:
+            logger.error("Using dali2mqtt requires newest hasseb firmware")
+            logger.error(
+                "Please, look at https://github.com/hasseb/python-dali/tree/3dbf4af3b3770431e7351057ea328b4dbcc3a355/dali/driver/hasseb_firmware"
+            )
+            quit(1)
     elif config.dali_driver == TRIDONIC:
         from dali.driver.tridonic import SyncTridonicDALIUSBDriver
 
@@ -324,52 +306,6 @@
             *config.mqtt_conf,
             config.ha_discovery_prefix,
         )
-<<<<<<< HEAD
-        watchdog_observer.schedule(watchdog_event_handler, config["config"])
-        watchdog_observer.start()
-
-        should_backoff = True
-        retries = 0
-        run = True
-        while run:
-            config = load_config_file(config["config"])
-            mqqtc = create_mqtt_client(
-                dali_driver,
-                config["dali_lamps"],
-                config["mqtt_server"],
-                config["mqtt_port"],
-                config["mqtt_base_topic"],
-                config["ha_discover_prefix"],
-            )
-            watchdog_event_handler.mqqt_client = mqqtc
-            mqqtc.loop_forever()
-            if should_backoff:
-                if retries == MAX_RETRIES:
-                    run = False
-                delay = MIN_BACKOFF_TIME + random.randint(0, 1000) / 1000.0
-                time.sleep(delay)
-                retries += 1  # TODO reset on successfull connection
-
-    except FileNotFoundError:
-        exception_raised = True
-        logger.info(
-            "Configuration file %s created, please reload daemon", config["config"]
-        )
-    except KeyError as err:
-        exception_raised = True
-        missing_key = err.args[0]
-        # config[missing_key] = args.__dict__[missing_key] TODO this will be moved to a new class in next PR
-        logger.info("<%s> key missing, configuration file updated", missing_key)
-    finally:
-        if exception_raised:
-            try:
-                with io.open(config["config"], "w", encoding="utf8") as outfile:
-                    yaml.dump(
-                        config, outfile, default_flow_style=False, allow_unicode=True
-                    )
-            except Exception as err:
-                logger.error("Could not save configuration: %s", err)
-=======
         mqttc.loop_forever()
         if should_backoff:
             if retries == MAX_RETRIES:
@@ -377,7 +313,6 @@
             time.sleep(delay())
             retries += 1  # TODO reset on successfull connection
 
->>>>>>> 94612277
 
 
 if __name__ == "__main__":
