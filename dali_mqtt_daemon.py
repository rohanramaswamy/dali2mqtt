--- conflicted
+++ resolved
@@ -46,34 +46,9 @@
     TRIDONIC,
     MIN_BACKOFF_TIME,
     MAX_RETRIES,
-<<<<<<< HEAD
     RESET_COLOR, RED_COLOR, YELLOW_COLOR
 )
 
-=======
-)
-
-RESET_COLOR = "\x1b[0m"
-RED_COLOR = "\x1b[31;21m"
-YELLOW_COLOR = "\x1b[33;21m"
-
-
-class ConfigFileSystemEventHandler(FileSystemEventHandler):
-    """Event Handler for config file changes."""
-
-    def __init__(self):
-        super().__init__()
-        self.mqqt_client = None
-
-
-def load_config_file(path):
-    """Load configuration from yaml file."""
-    with open(path, "r") as stream:
-        logger.debug("Loading configuration from <%s>", path)
-        config = yaml.load(stream)
-        config["config"] = path
-        return config
->>>>>>> ca8c2ac4
 
 log_format = "%(asctime)s %(levelname)s: %(message)s{}".format(RESET_COLOR)
 logging.basicConfig(format=log_format)
@@ -264,18 +239,8 @@
     mqttc.connect(mqtt_server, mqtt_port, 60)
     return mqttc
 
-<<<<<<< HEAD
 def delay():
     return MIN_BACKOFF_TIME + random.randint(0, 1000) / 1000.0
-=======
-
-def main(config):
-    exception_raised = False
-    logger.setLevel(ALL_SUPPORTED_LOG_LEVELS[args.log_level])
-    try:
-        dali_driver = None
-        logger.debug("Using <%s> driver", config["dali_driver"])
->>>>>>> ca8c2ac4
 
 def main(args):
     mqttc = None
@@ -318,59 +283,12 @@
             *config.mqtt_conf,
             config.ha_discovery_prefix,
         )
-<<<<<<< HEAD
         mqttc.loop_forever()
         if should_backoff:
             if retries == MAX_RETRIES:
                 run = False
             time.sleep(delay())
             retries+=1 #TODO reset on successfull connection
-=======
-        watchdog_observer.schedule(watchdog_event_handler, config["config"])
-        watchdog_observer.start()
-
-        should_backoff = True
-        retries = 0
-        run = True
-        while run:
-            config = load_config_file(config["config"])
-            mqqtc = create_mqtt_client(
-                dali_driver,
-                config["dali_lamps"],
-                config["mqtt_server"],
-                config["mqtt_port"],
-                config["mqtt_base_topic"],
-                config["ha_discover_prefix"],
-            )
-            watchdog_event_handler.mqqt_client = mqqtc
-            mqqtc.loop_forever()
-            if should_backoff:
-                if retries == MAX_RETRIES:
-                    run = False
-                delay = MIN_BACKOFF_TIME + random.randint(0, 1000) / 1000.0
-                time.sleep(delay)
-                retries += 1  # TODO reset on successfull connection
-
-    except FileNotFoundError:
-        exception_raised = True
-        logger.info(
-            "Configuration file %s created, please reload daemon", config["config"]
-        )
-    except KeyError as err:
-        exception_raised = True
-        missing_key = err.args[0]
-        # config[missing_key] = args.__dict__[missing_key] TODO this will be moved to a new class in next PR
-        logger.info("<%s> key missing, configuration file updated", missing_key)
-    finally:
-        if exception_raised:
-            try:
-                with io.open(config["config"], "w", encoding="utf8") as outfile:
-                    yaml.dump(
-                        config, outfile, default_flow_style=False, allow_unicode=True
-                    )
-            except Exception as err:
-                logger.error("Could not save configuration: %s", err)
->>>>>>> ca8c2ac4
 
 
 if __name__ == "__main__":
