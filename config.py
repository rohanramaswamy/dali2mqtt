"""Configuration Object."""
import logging
import yaml
import voluptuous as vol
from watchdog.events import FileSystemEventHandler
from watchdog.observers.polling import PollingObserver as Observer

from consts import RESET_COLOR

log_format = "%(asctime)s %(levelname)s: %(message)s{}".format(RESET_COLOR)
logging.basicConfig(format=log_format)
logger = logging.getLogger(__name__)

from consts import (
    DEFAULT_CONFIG_FILE,
    DEFAULT_MQTT_PORT,
    DEFAULT_MQTT_SERVER,
    DEFAULT_HA_DISCOVERY_PREFIX,
    DEFAULT_MQTT_BASE_TOPIC,
    DEFAULT_LOG_LEVEL,
    DEFAULT_LOG_COLOR,
    DEFAULT_DALI_DRIVER,
    DALI_DRIVERS,
    ALL_SUPPORTED_LOG_LEVELS,
    CONF_CONFIG,
    CONF_DALI_DRIVER,
    CONF_DALI_LAMPS,
    CONF_LOG_COLOR,
    CONF_LOG_LEVEL,
    CONF_HA_DISCOVERY_PREFIX,
    CONF_MQTT_BASE_TOPIC,
    CONF_MQTT_PORT,
    CONF_MQTT_SERVER
)

<<<<<<< HEAD
CONF_MQTT_SERVER = "mqtt_server"
CONF_MQTT_PORT = "mqtt_port"
CONF_MQTT_BASE_TOPIC = "mqtt_base_topic"
CONF_DALI_DRIVER = "dali_driver"
CONF_HA_DISCOVERY_PREFIX = "ha_discovery_prefix"
CONF_LOG_LEVEL = "log_level"
CONF_LOG_COLOR = "log_color"
=======

>>>>>>> 94612277

CONF_SCHEMA = vol.Schema(
    {
        vol.Required(CONF_MQTT_SERVER, default=DEFAULT_MQTT_SERVER): str,
        vol.Optional(CONF_MQTT_PORT, default=DEFAULT_MQTT_PORT): vol.All(
            vol.Coerce(int), vol.Range(min=1, max=65535)
        ),
        vol.Optional(CONF_MQTT_BASE_TOPIC, default=DEFAULT_MQTT_BASE_TOPIC): str,
        vol.Required(CONF_DALI_DRIVER, default=DEFAULT_DALI_DRIVER): vol.In(
            DALI_DRIVERS
        ),
        vol.Optional(
            CONF_HA_DISCOVERY_PREFIX, default=DEFAULT_HA_DISCOVERY_PREFIX
        ): str,
        vol.Optional(CONF_LOG_LEVEL, default=DEFAULT_LOG_LEVEL): vol.In(
            ALL_SUPPORTED_LOG_LEVELS
        ),
        vol.Optional(CONF_LOG_COLOR, default=DEFAULT_LOG_COLOR): bool,
    }, extra=True,
)


class Config:
    def __init__(self, args, callback=None):
        self._watchdog_observer = None
        self._path = args.config
        self._callback = callback
        self._config = {}

        # Load from file
        try:
            self.load_config_file()
        except FileNotFoundError:
            logger.info("No configuration file, creating a new one")
            self._config = CONF_SCHEMA({})

        # Overwrite with command line arguments
<<<<<<< HEAD
        if self._config.get(CONF_MQTT_SERVER) != args.mqtt_server:
            self._config[CONF_MQTT_SERVER] = args.mqtt_server
        if self._config.get(CONF_MQTT_PORT) != args.mqtt_port:
            self._config[CONF_MQTT_PORT] = args.mqtt_port
        if self._config.get(CONF_MQTT_BASE_TOPIC) != args.mqtt_base_topic:
            self._config[CONF_MQTT_BASE_TOPIC] = args.mqtt_base_topic
        if self._config.get(CONF_DALI_DRIVER) != args.dali_driver:
            self._config[CONF_DALI_DRIVER] = args.dali_driver
        if self._config.get(CONF_HA_DISCOVERY_PREFIX) != args.ha_discovery_prefix:
            self._config[CONF_HA_DISCOVERY_PREFIX] = args.ha_discovery_prefix
        if self._config.get(CONF_LOG_LEVEL) != args.log_level:
            self._config[CONF_LOG_LEVEL] = args.log_level
        if self._config.get(CONF_LOG_COLOR) != args.log_color:
            self._config[CONF_LOG_COLOR] = args.log_color
=======
        args_keys = vars(args)
        for key in args_keys:
            if self._config.get(key) != args_keys[key]:
                self._config[key] = args_keys[key]
>>>>>>> 94612277

        self.save_config_file()

        self._watchdog_observer = Observer()
        watchdog_event_handler = FileSystemEventHandler()
        watchdog_event_handler.on_modified = lambda event: self.load_config_file()
        self._watchdog_observer.schedule(watchdog_event_handler, self._path)
        self._watchdog_observer.start()

    def load_config_file(self):
        """Load configuration from yaml file."""
        with open(self._path, "r") as infile:
            logger.debug("Loading configuration from <%s>", self._path)
            try:
                configuration = yaml.safe_load(infile)
                if not configuration:
                    logger.warning(
                        "Could not load a configuration from %s, creating a new one",
                        self._path,
                    )
                    configuration = {}
                self._config = CONF_SCHEMA(configuration)
                self._callback()
            except AttributeError:
                # No callback configured
                pass
            except vol.MultipleInvalid as error:
                logger.error("In configuration file %s: %s", self._path, error)
                quit(1)

    def save_config_file(self):
        """Save configuration back to yaml file."""
        try:
            with open(self._path, "w", encoding="utf8") as outfile:
                cfg = self._config.pop(CONF_CONFIG) #temporary displace config file
                yaml.dump(
                    self._config, outfile, default_flow_style=False, allow_unicode=True
                )
        except Exception as err:
            logger.error("Could not save configuration: %s", err)
        finally:
            self._config[CONF_CONFIG] = cfg #restore

    def __del__(self):
        """Release watchdog."""
        if self._watchdog_observer:
            self._watchdog_observer.stop()
            self._watchdog_observer.join()
        if self._config != {}:
            self.save_config_file()

    def __repr__(self):
        return self._config

    @property
    def mqtt_conf(self):
        return (
            self._config[CONF_MQTT_SERVER],
            self._config[CONF_MQTT_PORT],
            self._config[CONF_MQTT_BASE_TOPIC],
        )

    @property
    def dali_driver(self):
        return self._config[CONF_DALI_DRIVER]

    @property
    def ha_discovery_prefix(self):
        return self._config[CONF_HA_DISCOVERY_PREFIX]

    @property
    def log_level(self):
        return self._config[CONF_LOG_LEVEL]

    @property
    def log_color(self):
        return self._config[CONF_LOG_COLOR]<|MERGE_RESOLUTION|>--- conflicted
+++ resolved
@@ -33,17 +33,6 @@
     CONF_MQTT_SERVER
 )
 
-<<<<<<< HEAD
-CONF_MQTT_SERVER = "mqtt_server"
-CONF_MQTT_PORT = "mqtt_port"
-CONF_MQTT_BASE_TOPIC = "mqtt_base_topic"
-CONF_DALI_DRIVER = "dali_driver"
-CONF_HA_DISCOVERY_PREFIX = "ha_discovery_prefix"
-CONF_LOG_LEVEL = "log_level"
-CONF_LOG_COLOR = "log_color"
-=======
-
->>>>>>> 94612277
 
 CONF_SCHEMA = vol.Schema(
     {
@@ -81,27 +70,10 @@
             self._config = CONF_SCHEMA({})
 
         # Overwrite with command line arguments
-<<<<<<< HEAD
-        if self._config.get(CONF_MQTT_SERVER) != args.mqtt_server:
-            self._config[CONF_MQTT_SERVER] = args.mqtt_server
-        if self._config.get(CONF_MQTT_PORT) != args.mqtt_port:
-            self._config[CONF_MQTT_PORT] = args.mqtt_port
-        if self._config.get(CONF_MQTT_BASE_TOPIC) != args.mqtt_base_topic:
-            self._config[CONF_MQTT_BASE_TOPIC] = args.mqtt_base_topic
-        if self._config.get(CONF_DALI_DRIVER) != args.dali_driver:
-            self._config[CONF_DALI_DRIVER] = args.dali_driver
-        if self._config.get(CONF_HA_DISCOVERY_PREFIX) != args.ha_discovery_prefix:
-            self._config[CONF_HA_DISCOVERY_PREFIX] = args.ha_discovery_prefix
-        if self._config.get(CONF_LOG_LEVEL) != args.log_level:
-            self._config[CONF_LOG_LEVEL] = args.log_level
-        if self._config.get(CONF_LOG_COLOR) != args.log_color:
-            self._config[CONF_LOG_COLOR] = args.log_color
-=======
         args_keys = vars(args)
         for key in args_keys:
             if self._config.get(key) != args_keys[key]:
                 self._config[key] = args_keys[key]
->>>>>>> 94612277
 
         self.save_config_file()
 
